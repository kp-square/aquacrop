import numpy as np

from simulation_script import run_simulation_and_get_balance, str_to_bool
import types
import pandas as pd
from concurrent.futures import ProcessPoolExecutor
from dataset.dataobjects import SoilType, ExpData
import csv
from typing import List, Dict, Any
import argparse

def compute_balance_process( hourly, use_richards):
    # no. of cores  = 54
    df = pd.read_csv('crop_metadata.csv')
    # df_filter = df[(df['crop_type'] != 'peanut')]
    # df_filter = df[(df['crop_type'] == 'cotton') & (df['sirp_id'] == 217) & (df['treatment_id'] == 3)]
    df_filter = df[(df['crop_type'] == 'corn') & (df['sirp_id'] == 118) & (df['treatment_id'] == 2)]
    wp = {'corn': 27.0, 'cotton':0.48}
    hi0 = {'corn': 12.0, 'cotton':0.27}
    allargs = []
    for _, row in df_filter.iterrows():
        crop_type = row.get('crop_type')
        args = {}
        args['crop_type'] = crop_type
        args['year'] = row.get('year')
        args['treatment_id'] = row.get('treatment_id')
        args['sirp_id'] = row.get('sirp_id')
        args['hourly'] = hourly
        args['use_richards'] = use_richards
        args['WP'] = wp[crop_type]
        args['HI0'] = hi0[crop_type]
        args['run_count'] = 1
        allargs.append(types.SimpleNamespace(**args))
    all_results = []
    with ProcessPoolExecutor() as executor:
        for result in executor.map(run_simulation_and_get_balance, allargs):
            all_results.append(result)
    if hourly and use_richards:
        filename = 'hourly_richards_balance.csv'
    elif use_richards:
        filename = 'daily_richards_balance.csv'
    else:
        filename = 'daily_aquacrop_balance.csv'
    save_dicts_to_csv(all_results, filename)

def save_dicts_to_csv(data_list: List[Dict[str, Any]], file_path: str) -> None:
    """
    Saves a list of dictionaries to a CSV file.
    The keys of the first dictionary in the list are used as the CSV header.
    It is assumed that all dictionaries in the list share the same keys.
    """
    if not data_list:
        return

    with open(file_path, 'w', newline='', encoding='utf-8') as output_file:
        dict_writer = csv.DictWriter(output_file, fieldnames=data_list[0].keys())
        dict_writer.writeheader()
        dict_writer.writerows(data_list)

def main():
    parser = argparse.ArgumentParser(description="Compute Water Balance")
    parser.add_argument("--hourly", type=str_to_bool, required=True, metavar='{true/false}', default=True)
    parser.add_argument("--use_richards", type=str_to_bool, required=True, metavar='{true/false}', default=True)
    args = parser.parse_args()
    hourly = args.hourly
    use_richards = args.use_richards
    print(hourly, use_richards)
    compute_balance_process(hourly, use_richards)

if __name__=='__main__':
<<<<<<< HEAD
    #compute_balance_process(False, False)
    main()
=======
    compute_balance_process(True, True)
    #main()
>>>>>>> f6f5ce69
<|MERGE_RESOLUTION|>--- conflicted
+++ resolved
@@ -12,9 +12,9 @@
 def compute_balance_process( hourly, use_richards):
     # no. of cores  = 54
     df = pd.read_csv('crop_metadata.csv')
-    # df_filter = df[(df['crop_type'] != 'peanut')]
+    df_filter = df[(df['crop_type'] != 'peanut')]
     # df_filter = df[(df['crop_type'] == 'cotton') & (df['sirp_id'] == 217) & (df['treatment_id'] == 3)]
-    df_filter = df[(df['crop_type'] == 'corn') & (df['sirp_id'] == 118) & (df['treatment_id'] == 2)]
+    # df_filter = df[(df['crop_type'] == 'corn') & (df['sirp_id'] == 118) & (df['treatment_id'] == 2)]
     wp = {'corn': 27.0, 'cotton':0.48}
     hi0 = {'corn': 12.0, 'cotton':0.27}
     allargs = []
@@ -68,10 +68,5 @@
     compute_balance_process(hourly, use_richards)
 
 if __name__=='__main__':
-<<<<<<< HEAD
-    #compute_balance_process(False, False)
-    main()
-=======
     compute_balance_process(True, True)
     #main()
->>>>>>> f6f5ce69
