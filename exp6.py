from aquacrop import AquaCropModel, Soil, Crop, InitialWaterContent, IrrigationManagement
from aquacrop.utils import prepare_weather, get_filepath
from dataset.dataobjects import SoilType, ExpData
import pickle
from datetime import datetime, timezone, timedelta
<<<<<<< HEAD


'''

class ExpData:
    def __init__(self, treatment_id, sirp_id, crop_type, year, irr_method, fert_method, lint_yield, start_date, end_date, irr):
        self.crop_type = crop_type
        self.year = year
        self.irr_method = irr_method
        self.fert_method = fert_method
        self.lint_yield = lint_yield
        self.irr = irr # dataframe
        self.treatment_id = treatment_id
        self.start_date = start_date
        self.end_date = end_date
        self.sirp_id = sirp_id
        self.soil_types = None
'''

with open('dataset/experimental_data.pkl', 'rb') as f:
    pickle_data = pickle.load(f)

expobj = pickle_data[0]

weather_file_path = get_filepath('georgia_climate_hourly.txt')
start_date = datetime.fromtimestamp(expobj.start_date / 1e9, tz=timezone.utc)
end_date = datetime.fromtimestamp(expobj.end_date / 1e9, tz=timezone.utc) + timedelta(days=30)

irr_sch = expobj.irr[['DATE', 'irr_depth']]
irr_sch.rename({'DATE':'Date', 'irr_depth':'Depth'}, axis=1, inplace=True)
irrmethod = IrrigationManagement(irrigation_method=3, Schedule=irr_sch)
#irrmethod.Schedule = irr_sch

dzz = []
soil_types = []
prev = 0.0
for typ in expobj.soil_types:
    typ.depth = round(typ.depth, 2)
    typ.soil_type = ''.join(typ.soil_type.split(' '))
    dzz.append(round(typ.depth - prev, 2))
    soil_types.append(typ.soil_type)
    prev = typ.depth

soil = Soil(soil_type=soil_types, dz=dzz)
=======
import time
>>>>>>> 5a4eda5d


'''

class ExpData:
    def __init__(self, treatment_id, sirp_id, crop_type, year, irr_method, fert_method, lint_yield, start_date, end_date, irr):
        self.crop_type = crop_type
        self.year = year
        self.irr_method = irr_method
        self.fert_method = fert_method
        self.lint_yield = lint_yield
        self.irr = irr # dataframe
        self.treatment_id = treatment_id
        self.start_date = start_date
        self.end_date = end_date
        self.sirp_id = sirp_id
        self.soil_types = None
'''

with open('dataset/experimental_data.pkl', 'rb') as f:
    pickle_data = pickle.load(f)

expobj = pickle_data[0]

weather_file_path = get_filepath('georgia_climate_hourly.txt')
start_date = datetime.fromtimestamp(expobj.start_date / 1e9, tz=timezone.utc)
end_date = datetime.fromtimestamp(expobj.end_date / 1e9, tz=timezone.utc) + timedelta(days=30)

irr_sch = expobj.irr[['DATE', 'irr_depth']]
irr_sch.rename({'DATE':'Date', 'irr_depth':'Depth'}, axis=1, inplace=True)
irrmethod = IrrigationManagement(irrigation_method=3, Schedule=irr_sch)
#irrmethod.Schedule = irr_sch

dzz = []
soil_types = []
prev = 0.0
for typ in expobj.soil_types:
    typ.depth = round(typ.depth, 2)
    typ.soil_type = ''.join(typ.soil_type.split(' '))
    dzz.append(round(typ.depth - prev, 2))
    soil_types.append(typ.soil_type)
    prev = typ.depth

# Make at least 10 layers of soil, extend the last layer
while len(dzz) < 10:
    dzz.append(dzz[-1])
    soil_types.append(soil_types[-1])

soil = Soil(soil_type=soil_types, dz=dzz)

# calibrate these parameters to match the actual yield
# run 54 parallel jobs with same value of WP and HI0, collect the results, calculate MSE and then run again for modified values of WP and HIO
# run to minimize the MSE error.
WP = 33.7
HI0 = 0.48
start_time = time.time()
model_os = AquaCropModel(
            sim_start_time=f'{start_date.year}/{start_date.month}/{start_date.day}',
            sim_end_time=f'{end_date.year}/{end_date.month}/{end_date.day}',
            weather_df=prepare_weather(weather_file_path, hourly=True),
            soil=soil,
<<<<<<< HEAD
            crop=Crop('Maize', planting_date=f'{start_date.month}/{start_date.day}'),
=======
            crop=Crop('Maize', planting_date=f'{start_date.month}/{start_date.day}', WP=WP, HI0 = HI0),
>>>>>>> 5a4eda5d
            initial_water_content=InitialWaterContent(value=['FC']),
            irrigation_management = irrmethod,
            step_size='H',
            use_richards=True
        )

model_os.run_model(till_termination=True)
model_results = model_os.get_simulation_results().head()
# model_results.to_csv('results6.csv')
print(type(model_results))
print(model_results)
<<<<<<< HEAD
print('Actual Yield : ', expobj.lint_yield)
=======
print('Actual Yield : ', expobj.lint_yield)
print(f'Time Taken: {time.time() - start_time}s')
>>>>>>> 5a4eda5d
<|MERGE_RESOLUTION|>--- conflicted
+++ resolved
@@ -3,54 +3,7 @@
 from dataset.dataobjects import SoilType, ExpData
 import pickle
 from datetime import datetime, timezone, timedelta
-<<<<<<< HEAD
-
-
-'''
-
-class ExpData:
-    def __init__(self, treatment_id, sirp_id, crop_type, year, irr_method, fert_method, lint_yield, start_date, end_date, irr):
-        self.crop_type = crop_type
-        self.year = year
-        self.irr_method = irr_method
-        self.fert_method = fert_method
-        self.lint_yield = lint_yield
-        self.irr = irr # dataframe
-        self.treatment_id = treatment_id
-        self.start_date = start_date
-        self.end_date = end_date
-        self.sirp_id = sirp_id
-        self.soil_types = None
-'''
-
-with open('dataset/experimental_data.pkl', 'rb') as f:
-    pickle_data = pickle.load(f)
-
-expobj = pickle_data[0]
-
-weather_file_path = get_filepath('georgia_climate_hourly.txt')
-start_date = datetime.fromtimestamp(expobj.start_date / 1e9, tz=timezone.utc)
-end_date = datetime.fromtimestamp(expobj.end_date / 1e9, tz=timezone.utc) + timedelta(days=30)
-
-irr_sch = expobj.irr[['DATE', 'irr_depth']]
-irr_sch.rename({'DATE':'Date', 'irr_depth':'Depth'}, axis=1, inplace=True)
-irrmethod = IrrigationManagement(irrigation_method=3, Schedule=irr_sch)
-#irrmethod.Schedule = irr_sch
-
-dzz = []
-soil_types = []
-prev = 0.0
-for typ in expobj.soil_types:
-    typ.depth = round(typ.depth, 2)
-    typ.soil_type = ''.join(typ.soil_type.split(' '))
-    dzz.append(round(typ.depth - prev, 2))
-    soil_types.append(typ.soil_type)
-    prev = typ.depth
-
-soil = Soil(soil_type=soil_types, dz=dzz)
-=======
 import time
->>>>>>> 5a4eda5d
 
 
 '''
@@ -112,11 +65,7 @@
             sim_end_time=f'{end_date.year}/{end_date.month}/{end_date.day}',
             weather_df=prepare_weather(weather_file_path, hourly=True),
             soil=soil,
-<<<<<<< HEAD
-            crop=Crop('Maize', planting_date=f'{start_date.month}/{start_date.day}'),
-=======
             crop=Crop('Maize', planting_date=f'{start_date.month}/{start_date.day}', WP=WP, HI0 = HI0),
->>>>>>> 5a4eda5d
             initial_water_content=InitialWaterContent(value=['FC']),
             irrigation_management = irrmethod,
             step_size='H',
@@ -128,9 +77,5 @@
 # model_results.to_csv('results6.csv')
 print(type(model_results))
 print(model_results)
-<<<<<<< HEAD
 print('Actual Yield : ', expobj.lint_yield)
-=======
-print('Actual Yield : ', expobj.lint_yield)
-print(f'Time Taken: {time.time() - start_time}s')
->>>>>>> 5a4eda5d
+print(f'Time Taken: {time.time() - start_time}s')