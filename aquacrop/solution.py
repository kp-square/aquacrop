--- conflicted
+++ resolved
@@ -42,23 +42,20 @@
 
 # This compiled function is called a few times inside other functions
 if __name__ != "__main__":
-<<<<<<< HEAD
-    from .solution_aot import _water_stress, _evap_layer_water_content, \
-         _root_zone_water, _aeration_stress, _temperature_stress, _HIadj_pre_anthesis, \
-              _HIadj_post_anthesis, _HIadj_pollination
-=======
     from .solution_aot import (
-        _root_zone_water,
         _water_stress,
         _evap_layer_water_content,
+        _root_zone_water,
         _cc_development,
+        _update_CCx_CDC,
         _cc_required_time,
-        _update_CCx_CDC
-    )
-else:
-    from solution_aot import _evap_layer_water_content
-
->>>>>>> 2e598e16
+        _aeration_stress, 
+        _temperature_stress, 
+        _HIadj_pre_anthesis,                      
+        _HIadj_post_anthesis, 
+        _HIadj_pollination
+        
+        )
 
 # Cell
 # @njit()
@@ -2189,7 +2186,6 @@
         tReq = (np.log(1 + (1 - CCprev / CCx) / 0.05)) / (CDC / CCx)
 
     return tReq
-
 
 # Cell
 # @njit()
