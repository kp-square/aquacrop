import numpy as np

from simulation_script import run_simulation_and_get_balance, str_to_bool
import types
import pandas as pd
from concurrent.futures import ProcessPoolExecutor
from dataset.dataobjects import SoilType, ExpData
import csv
from typing import List, Dict, Any
import argparse

def compute_balance_process_for_textures( hourly, use_richards, use_irrigation):
    # no. of cores  = 4
    df = pd.read_csv('crop_metadata.csv')
    df_filter = df[(df['crop_type'] != 'peanut')]
    df_filter = df[(df['crop_type'] == 'corn') & (df['sirp_id'] == 314) & (df['treatment_id'] == 2)]
    textures = ['ClayLoam']#, 'Loam', 'SandyLoam','LoamySand']
    _, row = next(df_filter.iterrows())
    wp = {'corn': 33.7, 'cotton':12.9}
    hi0 = {'corn': 0.58, 'cotton':0.33}
    allargs = []
    for texture in textures:
        crop_type = row.get('crop_type')
        args = {}
        args['crop_type'] = crop_type
        args['year'] = row.get('year')
        args['treatment_id'] = row.get('treatment_id')
        args['sirp_id'] = row.get('sirp_id')
        args['hourly'] = hourly
        args['use_richards'] = use_richards
        args['WP'] = wp[crop_type]
        args['HI0'] = hi0[crop_type]
        args['run_count'] = 1
        args['use_irrigation'] = use_irrigation
        args['texture'] = texture
        allargs.append(types.SimpleNamespace(**args))
    all_results = []
    with ProcessPoolExecutor() as executor:
        for result in executor.map(run_simulation_and_get_balance, allargs):
            all_results.append(result)

    postfix = '' if use_irrigation else '_no_irr'
    if hourly and use_richards:
        filename = f'texture_hourly_richards_balance{postfix}.csv'
    elif use_richards:
        filename = f'texture_daily_richards_balance{postfix}.csv'
    else:
        filename = f'texture_daily_aquacrop_balance{postfix}.csv'
    save_dicts_to_csv(all_results, filename)

def save_dicts_to_csv(data_list: List[Dict[str, Any]], file_path: str) -> None:
    """
    Saves a list of dictionaries to a CSV file.
    The keys of the first dictionary in the list are used as the CSV header.
    It is assumed that all dictionaries in the list share the same keys.
    """
    if not data_list:
        return

    with open(file_path, 'w', newline='', encoding='utf-8') as output_file:
        dict_writer = csv.DictWriter(output_file, fieldnames=data_list[0].keys())
        dict_writer.writeheader()
        dict_writer.writerows(data_list)

def main():
    parser = argparse.ArgumentParser(description="Compute Water Balance")
    parser.add_argument("--hourly", type=str_to_bool, required=True, metavar='{true/false}', default=True)
    parser.add_argument("--use_richards", type=str_to_bool, required=True, metavar='{true/false}', default=True)
    parser.add_argument("--use_irrigation", type=str_to_bool, required=True, metavar='{true/false}', default=True)
    parser.add_argument("--texture", type=str, required=False, default=None)
    args = parser.parse_args()
    hourly = args.hourly
    use_richards = args.use_richards
    use_irrigation = args.use_irrigation
    compute_balance_process_for_textures(hourly, use_richards, use_irrigation)

if __name__=='__main__':
<<<<<<< HEAD
    # compute_balance_process_for_textures(False, False, False)
    main()
=======
    compute_balance_process_for_textures(False, False, True)
    #main()
>>>>>>> f2948877
<|MERGE_RESOLUTION|>--- conflicted
+++ resolved
@@ -75,10 +75,5 @@
     compute_balance_process_for_textures(hourly, use_richards, use_irrigation)
 
 if __name__=='__main__':
-<<<<<<< HEAD
     # compute_balance_process_for_textures(False, False, False)
-    main()
-=======
-    compute_balance_process_for_textures(False, False, True)
-    #main()
->>>>>>> f2948877
+    main()